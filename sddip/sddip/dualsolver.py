--- conflicted
+++ resolved
@@ -11,14 +11,20 @@
 from . import sddip_logging
 
 logger = logging.getLogger(__name__)
-<<<<<<< HEAD
-=======
-
-
-class DualSolverMethods(Enum):
-    BUNDLE_METHOD = "bm"
-    SUBGRADIENT_METHOD = "sg"
->>>>>>> e58532ff
+
+
+class SolverResults:
+    def __init__(self):
+        self.obj_value = None
+        self.multipliers = None
+        self.solver_time = None
+        self.n_iterations = None
+
+    def set_values(self, obj_value, multipliers, n_iterations, solver_time):
+        self.obj_value = obj_value
+        self.multipliers = multipliers
+        self.n_iterations = n_iterations
+        self.solver_time = solver_time
 
 
 class DualSolver(ABC):
@@ -45,7 +51,7 @@
         self.results = SolverResults()
 
     @abstractmethod
-    def solve(self):
+    def solve(self, *args, **kwargs) -> Tuple[gp.Model, SolverResults]:
         """Solve the dual problem."""
 
     def get_subgradient_and_value(
@@ -87,7 +93,6 @@
         method: str = "",
         n_serious_steps: Optional[int] = None,
     ):
-<<<<<<< HEAD
         if n_serious_steps is not None:
             n_null_steps = iteration - n_serious_steps
             steps = f", ns/ss: {n_null_steps}/{n_serious_steps}"
@@ -104,19 +109,6 @@
             self.solver_time,
             lowest_gradient_magnitude,
             best_lower_bound,
-=======
-        logger.info(
-            "Dual solver finished ({sr}, m: {tm}, i: {iter}, st: {st}, "
-            "g: {gm}, lb: {lb})",
-            {
-                "sr": stop_reason,
-                "tm": self.TAG + method,
-                "iter": iteration,
-                "st": self.solver_time,
-                "gm": lowest_gradient_magnitude,
-                "lb": best_lower_bound,
-            },
->>>>>>> e58532ff
         )
 
     def log_task_start(self):
@@ -126,20 +118,6 @@
         self.runtime_logger.log_task_end(
             f"{self.tag}_{self.n_calls}", self.start_time
         )
-
-
-class SolverResults:
-    def __init__(self):
-        self.obj_value = None
-        self.multipliers = None
-        self.solver_time = None
-        self.n_iterations = None
-
-    def set_values(self, obj_value, multipliers, n_iterations, solver_time):
-        self.obj_value = obj_value
-        self.multipliers = multipliers
-        self.n_iterations = n_iterations
-        self.solver_time = solver_time
 
 
 class SubgradientMethod(DualSolver):
@@ -331,21 +309,12 @@
         dual_multipliers: list,
         subgradient: list,
     ):
-<<<<<<< HEAD
 
         logger.debug("Iteration %s:", iteration)
 
         logger.debug("Dual multipliers: %s", dual_multipliers)
         logger.debug("Subgradient: %s", subgradient)
 
-=======
-
-        logger.debug("Iteration %s:", iteration)
-
-        logger.debug("Dual multipliers: %s", dual_multipliers)
-        logger.debug("Subgradient: %s", subgradient)
-
->>>>>>> e58532ff
         # TODO Log model and optimal point
         # model.setParam("OutputFlag", 1)
         # Model model.display()
@@ -354,11 +323,7 @@
 
     def create_subgradient_log_dir(self, id: str):
         sg_dir = os.path.join(self.log_dir, f"{id}_subgradient")
-<<<<<<< HEAD
         os.makedirs(sg_dir)
-=======
-        os.mkdir(sg_dir)
->>>>>>> e58532ff
         return dir
 
 
@@ -381,8 +346,6 @@
         self.u_min = 0.1  # > 0
         self.m_l = 0.2  # (0, 0.5)
         self.m_r = 0.5  # (m_l, 1)
-
-        self.predicted_ascent = predicted_ascent
 
         self.predicted_ascent = predicted_ascent
 
@@ -423,13 +386,9 @@
         tolerance_reached = False
         u = self.u_init
         i_u = 0
-<<<<<<< HEAD
         var_est = 10**9
 
         n_serious_steps = 0
-=======
-        var_est = 10**8
->>>>>>> e58532ff
 
         gradient_len = len(relaxed_terms)
         x_new = np.zeros(gradient_len)
@@ -474,7 +433,7 @@
             )
 
             # Predicted ascent
-            delta = self._get_predicted_ascent(f_best, v.x)            
+            delta = self._get_predicted_ascent(f_best, v.x)
 
             # Check stopping criterion
             if delta <= self.tolerance:
@@ -528,7 +487,6 @@
 
         self.log_task_end()
 
-<<<<<<< HEAD
         self.log_method_finished(
             stop_reason,
             i + 1,
@@ -536,9 +494,6 @@
             f_best,
             n_serious_steps=n_serious_steps,
         )
-=======
-        self.log_method_finished(stop_reason, i + 1, lowest_gm, f_best)
->>>>>>> e58532ff
 
         self.results.set_values(
             f_best, np.array(x_best), i + 1, self.solver_time
